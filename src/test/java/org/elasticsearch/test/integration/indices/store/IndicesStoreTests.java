--- conflicted
+++ resolved
@@ -78,10 +78,7 @@
 
         logger.info("--> running cluster_health");
         ClusterHealthResponse clusterHealth = client1.admin().cluster().health(clusterHealthRequest().setWaitForGreenStatus()).actionGet();
-<<<<<<< HEAD
-=======
         assertThat(clusterHealth.isTimedOut(), equalTo(false));
->>>>>>> b7f52956
         logger.info("--> done cluster_health, status " + clusterHealth.getStatus());
 
 
@@ -101,12 +98,8 @@
         assertThat(server2Shard.exists(), equalTo(true));
 
         logger.info("--> running cluster_health");
-<<<<<<< HEAD
-        clusterHealth = client1.admin().cluster().health(clusterHealthRequest().setWaitForGreenStatus()).actionGet();
-=======
         clusterHealth = client1.admin().cluster().health(clusterHealthRequest().setWaitForGreenStatus().setWaitForNodes("2")).actionGet();
         assertThat(clusterHealth.isTimedOut(), equalTo(false));
->>>>>>> b7f52956
         logger.info("--> done cluster_health, status " + clusterHealth.getStatus());
 
         logger.info("--> making sure that shard and it's replica exist on server1, server2 and server3");
@@ -119,10 +112,7 @@
 
         logger.info("--> running cluster_health");
         clusterHealth = client("server2").admin().cluster().health(clusterHealthRequest().setWaitForGreenStatus()).actionGet();
-<<<<<<< HEAD
-=======
         assertThat(clusterHealth.isTimedOut(), equalTo(false));
->>>>>>> b7f52956
         logger.info("--> done cluster_health, status " + clusterHealth.getStatus());
 
         logger.info("--> making sure that shard and it's replica are allocated on server1 and server3 but not on server2");
